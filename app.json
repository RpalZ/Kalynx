--- conflicted
+++ resolved
@@ -1,7 +1,5 @@
 {
-<<<<<<< HEAD
-  "expo": {}
-=======
+
   "expo": {
     "name": "Kalyx",
     "slug": "kalyx",
@@ -58,5 +56,4 @@
     },
     "owner": "rpalq"
   }
->>>>>>> 672a7b7f
-}+}
