--- conflicted
+++ resolved
@@ -312,7 +312,7 @@
                 <Text style={styles.userName}>{user?.user_metadata?.name || 'there'}!</Text>
                 <Text style={styles.subtitle}>Ready to make a positive impact today?</Text>
               </View>
-<<<<<<< HEAD
+
               <TouchableOpacity 
                 style={styles.refreshButton}
                 onPress={onRefresh}
@@ -387,10 +387,7 @@
                 size={isDesktop ? 'medium' : 'small'}
               />
             </View>
-=======
-              </View>
-            </LinearGradient>
->>>>>>> 4c02b4ea
+
           )}
         </View>
 
@@ -579,19 +576,12 @@
           </View>
         )}
 
-<<<<<<< HEAD
         {/* Bottom Spacing */}
         <View style={styles.bottomSpacing} />
       </ScrollView>
     </SafeAreaView>
   );
-=======
-          {/* Bottom Spacing */}
-          <View style={styles.bottomSpacing} />
-        </ScrollView>
-      </SafeAreaView>
-    );
->>>>>>> 4c02b4ea
+
 
   return isDesktop ? <DesktopLayout>{content}</DesktopLayout> : content;
 }
